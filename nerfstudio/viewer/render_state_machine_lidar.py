--- conflicted
+++ resolved
@@ -322,15 +322,9 @@
             for lidar in lidar_data:
                 scanner_settings = lidar_data[lidar]
                 with viser.gui.add_folder(lidar_data[lidar]["name"], expand_by_default=False):
-<<<<<<< HEAD
                     viser.gui.add_button("Generate Point Cloud", color="blue").on_click(lambda _, scanner_settings=scanner_settings: self.generate_lidar(scanner_settings=scanner_settings))
                     viser.gui.add_button("Generate Plot", color="cyan").on_click(lambda _, scanner_settings=scanner_settings: self.generate_lidar(plot_density=True, scanner_settings=scanner_settings))
                     viser.gui.add_button("Show All Rays", color="teal").on_click(lambda _, scanner_settings=scanner_settings: self.generate_lidar(debugging=True, scanner_settings=scanner_settings))
-=======
-                    viser.gui.add_button("Point Cloud", color="blue").on_click(lambda _, scanner_settings=scanner_settings: self._show_density(scanner_settings=scanner_settings))
-                    viser.gui.add_button("Plot", color="cyan").on_click(lambda _, scanner_settings=scanner_settings: self._show_density(plot_density=True, scanner_settings=scanner_settings))
-                    viser.gui.add_button("Show All Rays", color="teal").on_click(lambda _, scanner_settings=scanner_settings: self._show_density(debugging=True, scanner_settings=scanner_settings))
->>>>>>> 3dc87c57
             
         with viser.gui.add_folder("Measurement", expand_by_default=False):
             with viser.gui.add_folder("Resolution Settings", expand_by_default=False):
@@ -352,17 +346,10 @@
                 viser.gui.add_button("Open Calibrate Modal", color="teal").on_click(lambda _: self._open_calibrate_modal())
                 
             with viser.gui.add_folder("Individuall Measurement", expand_by_default=False):    
-<<<<<<< HEAD
                 viser.gui.add_button("Generate Point Cloud", color="blue").on_click(lambda _: self.generate_lidar())
                 viser.gui.add_button("Generate Clickable Point Cloud (Slow)", color="blue").on_click(lambda _: self.generate_lidar(clickable=True))
                 viser.gui.add_button("Show All Samples Per Ray", color="blue").on_click(lambda _: self.generate_lidar(debugging=True))
                 viser.gui.add_button("Plot Densites", color="blue").on_click(lambda _: self.generate_lidar(plot_density=True))
-=======
-                viser.gui.add_button("Point Cloud", color="blue").on_click(lambda _: self._show_density())
-                viser.gui.add_button("Clickable Point Cloud (Slow)", color="blue").on_click(lambda _: self._show_density(clickable=True))
-                viser.gui.add_button("Show All Samples Per Ray", color="blue").on_click(lambda _: self._show_density(debugging=True))
-                viser.gui.add_button("Plot Densites", color="blue").on_click(lambda _: self._show_density(plot_density=True))
->>>>>>> 3dc87c57
                 
             with viser.gui.add_folder("Editing", expand_by_default=False):
                 viser.gui.add_button("Toggle Labels", color="cyan").on_click(lambda _: self.toggle_labels())
@@ -424,17 +411,10 @@
     #     cropped_image = screenshot.crop((left, top, right, bottom))
     #     cropped_image.save(file_dir + file_name)
 
-<<<<<<< HEAD
-    def get_ray_infos(self) -> None:
-        for i in range(50):
-            self.generate_lidar(showNearesDensity=True)
-        self.increment_ray_id()
-=======
     # def get_ray_infos(self) -> None:
     #     for i in range(50):
-    #         self._show_density(showNearesDensity=True)
+    #         self.generate_lidar(showNearesDensity=True)
     #     self.increment_ray_id()
->>>>>>> 3dc87c57
     
     # def increment_ray_id(self) -> None:
     #     self.ray_id += 1
